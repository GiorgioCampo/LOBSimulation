--- conflicted
+++ resolved
@@ -158,15 +158,6 @@
     opt_d = optim.Adam(discriminator.parameters(), lr=lr_d, betas=(0.0, 0.9))
     opt_g = optim.Adam(generator.parameters(), lr=lr_g, betas=(0.0, 0.9))
 
-<<<<<<< HEAD
-    # scheduler_d = optim.lr_scheduler.ReduceLROnPlateau(
-    #     opt_d, mode='min', factor=0.5, patience=10, verbose=True, min_lr=1e-6
-    # )
-    # scheduler_g = optim.lr_scheduler.ReduceLROnPlateau(
-    #     opt_g, mode='min', factor=0.5, patience=10, verbose=True, min_lr=1e-6
-    # )
-=======
->>>>>>> 179a85aa
     # Loss for vanilla GAN
     #bce_loss = nn.BCEWithLogitsLoss()
 
