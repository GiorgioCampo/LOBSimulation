--- conflicted
+++ resolved
@@ -1,5 +1,3 @@
-<<<<<<< HEAD
-=======
 #!/usr/bin/env python3
 """
 Enhanced LOB-GAN Metrics Script
@@ -14,7 +12,6 @@
 Queue normalization: Q_tilde = sign(Q) * sqrt(|Q| / C), where C = E[|Q|] per level
 """
 
->>>>>>> b3ff18ab
 from __future__ import annotations
 import os
 from pathlib import Path
@@ -23,11 +20,8 @@
 import numpy as np
 import matplotlib.pyplot as plt
 from scipy.stats import gaussian_kde, wasserstein_distance
-<<<<<<< HEAD
-=======
 from numpy.linalg import norm
 
->>>>>>> b3ff18ab
 from train_model import MARKET_DEPTH
 
 BASE_FOLDER = Path(__file__).resolve().parent
@@ -90,26 +84,15 @@
         self.labels_ask = [f"Ask {i}" for i in range(1, self.K + 1)]
         self.labels_all = self.labels_bid + self.labels_ask
 
-<<<<<<< HEAD
-        # Clean up to market depth the bid and price
-=======
         # Truncate to configured market depth
->>>>>>> b3ff18ab
         self.prices_bid = self.prices_bid[:, :MARKET_DEPTH]
         self.qty_bid = self.qty_bid[:, :MARKET_DEPTH]
         self.prices_ask = self.prices_ask[:, :MARKET_DEPTH]
         self.qty_ask = self.qty_ask[:, :MARKET_DEPTH]
-<<<<<<< HEAD
-        self.K = self.prices_bid.shape[1]
-        self.labels_bid = self.labels_bid[:MARKET_DEPTH]
-        self.labels_ask = self.labels_ask[:MARKET_DEPTH]
-        self.labels_all = self.labels_bid + self.labels_ask
-=======
         self.labels_ask = self.labels_ask[:MARKET_DEPTH]
         self.labels_bid = self.labels_bid[:MARKET_DEPTH]
         self.labels_all = self.labels_bid + self.labels_ask
         self.K = self.prices_bid.shape[1]
->>>>>>> b3ff18ab
 
 
 def parse_csv_header(path: str) -> List[str]:
@@ -669,17 +652,6 @@
     print("=" * 60)
     
     os.makedirs(Config.OUTPUT_DIR, exist_ok=True)
-<<<<<<< HEAD
-    
-    # Load real data
-    real_data = load_lob_csv(Config.REAL_CSV)
-    
-    # ====================================================
-    #  Flip bid signs (bids negative, asks positive)
-    # ====================================================
-    real_data.qty_bid = np.abs(real_data.qty_bid)
-    real_data.qty_ask = np.abs(real_data.qty_ask)
-=======
     files = [
         "out/data/20191001/FLEX_L2_SNAPSHOT.csv",
         "out/data/20191002/FLEX_L2_SNAPSHOT.csv",
@@ -694,7 +666,6 @@
         # Make queues positive (we handle sign visually for bids later)
         real_data.qty_bid = np.abs(real_data.qty_bid)
         real_data.qty_ask = np.abs(real_data.qty_ask)
->>>>>>> b3ff18ab
 
         normalizer = QueueNormalizer(real_data.qty_bid, real_data.qty_ask)
         real_q_bid_norm, real_q_ask_norm = normalizer.normalize(real_data.qty_bid, real_data.qty_ask)
@@ -714,15 +685,11 @@
     if Config.FAKE_CSV and os.path.exists(Config.FAKE_CSV):
         print("\nFake data detected - loading for comparison...")
         fake_data = load_lob_csv(Config.FAKE_CSV)
-<<<<<<< HEAD
-        
-=======
 
         # Ensure fake queues are positive like real (fixes sign issues in avg LOB shape)
         fake_data.qty_bid = np.abs(fake_data.qty_bid)
         fake_data.qty_ask = np.abs(fake_data.qty_ask)
 
->>>>>>> b3ff18ab
         fake_q_bid_norm, fake_q_ask_norm = normalizer.normalize(fake_data.qty_bid, fake_data.qty_ask)
         fake_q_all = np.hstack([fake_q_bid_norm, fake_q_ask_norm])
     else:
